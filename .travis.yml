language: python
os: linux
python:
  # - '3.4'
  - '3.5'
before_install: |
  if [[ $TRAVIS_OS_NAME == 'osx' ]]; then
    brew update
    # Recommended for pyenv
    brew outdated openssl || brew upgrade openssl
    brew outdated readline || brew upgrade readline
    # Update pyenv
    brew outdated pyenv || brew upgrade pyenv
    # Install specified Python version
    pyenv install $PYTHON
    # Set environment variables
    export PYENV_VERSION=$PYTHON
    export PATH="/Users/travis/.pyenv/shims:${PATH}"
    # Confirm versions
    python --version
    pip -V
    if [ $PYTHON == 3.4.4 ]; then
      # GPy requires numpy during setup for Python versions less than 3.5
      pip install numpy
    fi
  fi
install:
  - pip install --upgrade pip
  - pip install -r requirements.txt
  - pip install -r test_requirements.txt
  - pip freeze
script:
  - flake8
  # - pytest --durations=0 --cov=./ tests/unit/
  # - pytest --durations=0 tests/integration/
# after_success:
#   - codecov
jobs:
  include:
    # - os: osx
    #   language: generic
    #   python: '3.4'
    #   # Full version number required
    #   env: PYTHON=3.4.4
    # - os: osx
    #   language: generic
    #   python: '3.5'
    #   env: PYTHON=3.5.1
    # - os: osx
    #   language: generic
    #   python: '3.6'
    #   env: PYTHON=3.6.6
    # - stage: release
    #   python: '3.6' # Official supported Python dist.
    #   deploy:
    #     provider: pypi
    #     user: jmas
    #     password:
    #       secure:  dTE1XktLfnIWaQ1jnwNX0jtFf9qlkS2KekXQwqRB5x6zO3ou8FkOJIrp01WbDycDVyWAaIHGgZNj+sNlqhVnVKIgRj/fzIJ18Ur4GCmyhoJ9iB4GOPh9clBVBIkC6jSNAaQJlEzzHhx81RncKjhN2HaTpt7Xev89NrdBl0j1enyKPtYM7LrZGymlbdMBHpDTxbNe2CHkw+R+sgnBxtg1UttjMP36zuAQzNhqd5hT3fIuLyI3XWsNEL6/QL/oGN7IvBtm2a7cYsZvCiMDL3pgpKkirUOZGNgWjEGv+OipRavgal+As7J2WAGj0F2X4tVTBAzaf/hG8aQV3OXacMBrQJVUldpqsqpfnQB1gUxEOpk3/rcHMZUxG6uQbBFCrgfdFVUs6N/IDe6humkqiFpouXc+h5hhPcwvguOWJcdgHmlluEO/SnWaP41hDIwDw4zNv/EavG0ZI1645QXuSrLDOv1mgX4XEBvxprILzPhYhz3Za+Lw4v4UVIari3kE/ZQf5OYqhECj3Fou5/Rl65IOm0vOpp7JfVmJHni+EPVJbBRv4nQQ+GHl8CEFT1v+SejgUXfB3hMxOXYeEHPGbzCbgFqOnmLBPrxk/pPIwd4SLzGQf9GALkbJNASQQPjej3IBxhVHEhr+w9t8ffz0FtiLd28OoEa7IZayjmuLk2Q9WvM=
    #     on:
    #       branch: master
    - stage: notebooks
      os: osx
      language: generic
      python: '3.6'
      env: PYTHON=3.6.6
<<<<<<< HEAD
      # if: type = cron
      script:
        - brew install graphviz
        - pip install -r docs/demos/requirements.txt
        - travis_wait 60 pytest --durations=0 tests/notebook
=======
    - os: linux
      python: '3.6'
      if: branch != master
    - stage: release
      if: branch = master
      python: '3.6' # Official supported Python dist.
      deploy:
        provider: pypi
        user: jmas
        password:
          secure:  dTE1XktLfnIWaQ1jnwNX0jtFf9qlkS2KekXQwqRB5x6zO3ou8FkOJIrp01WbDycDVyWAaIHGgZNj+sNlqhVnVKIgRj/fzIJ18Ur4GCmyhoJ9iB4GOPh9clBVBIkC6jSNAaQJlEzzHhx81RncKjhN2HaTpt7Xev89NrdBl0j1enyKPtYM7LrZGymlbdMBHpDTxbNe2CHkw+R+sgnBxtg1UttjMP36zuAQzNhqd5hT3fIuLyI3XWsNEL6/QL/oGN7IvBtm2a7cYsZvCiMDL3pgpKkirUOZGNgWjEGv+OipRavgal+As7J2WAGj0F2X4tVTBAzaf/hG8aQV3OXacMBrQJVUldpqsqpfnQB1gUxEOpk3/rcHMZUxG6uQbBFCrgfdFVUs6N/IDe6humkqiFpouXc+h5hhPcwvguOWJcdgHmlluEO/SnWaP41hDIwDw4zNv/EavG0ZI1645QXuSrLDOv1mgX4XEBvxprILzPhYhz3Za+Lw4v4UVIari3kE/ZQf5OYqhECj3Fou5/Rl65IOm0vOpp7JfVmJHni+EPVJbBRv4nQQ+GHl8CEFT1v+SejgUXfB3hMxOXYeEHPGbzCbgFqOnmLBPrxk/pPIwd4SLzGQf9GALkbJNASQQPjej3IBxhVHEhr+w9t8ffz0FtiLd28OoEa7IZayjmuLk2Q9WvM=
        on:
          branch: master
>>>>>>> a70d02cc
<|MERGE_RESOLUTION|>--- conflicted
+++ resolved
@@ -64,24 +64,8 @@
       language: generic
       python: '3.6'
       env: PYTHON=3.6.6
-<<<<<<< HEAD
       # if: type = cron
       script:
         - brew install graphviz
         - pip install -r docs/demos/requirements.txt
         - travis_wait 60 pytest --durations=0 tests/notebook
-=======
-    - os: linux
-      python: '3.6'
-      if: branch != master
-    - stage: release
-      if: branch = master
-      python: '3.6' # Official supported Python dist.
-      deploy:
-        provider: pypi
-        user: jmas
-        password:
-          secure:  dTE1XktLfnIWaQ1jnwNX0jtFf9qlkS2KekXQwqRB5x6zO3ou8FkOJIrp01WbDycDVyWAaIHGgZNj+sNlqhVnVKIgRj/fzIJ18Ur4GCmyhoJ9iB4GOPh9clBVBIkC6jSNAaQJlEzzHhx81RncKjhN2HaTpt7Xev89NrdBl0j1enyKPtYM7LrZGymlbdMBHpDTxbNe2CHkw+R+sgnBxtg1UttjMP36zuAQzNhqd5hT3fIuLyI3XWsNEL6/QL/oGN7IvBtm2a7cYsZvCiMDL3pgpKkirUOZGNgWjEGv+OipRavgal+As7J2WAGj0F2X4tVTBAzaf/hG8aQV3OXacMBrQJVUldpqsqpfnQB1gUxEOpk3/rcHMZUxG6uQbBFCrgfdFVUs6N/IDe6humkqiFpouXc+h5hhPcwvguOWJcdgHmlluEO/SnWaP41hDIwDw4zNv/EavG0ZI1645QXuSrLDOv1mgX4XEBvxprILzPhYhz3Za+Lw4v4UVIari3kE/ZQf5OYqhECj3Fou5/Rl65IOm0vOpp7JfVmJHni+EPVJbBRv4nQQ+GHl8CEFT1v+SejgUXfB3hMxOXYeEHPGbzCbgFqOnmLBPrxk/pPIwd4SLzGQf9GALkbJNASQQPjej3IBxhVHEhr+w9t8ffz0FtiLd28OoEa7IZayjmuLk2Q9WvM=
-        on:
-          branch: master
->>>>>>> a70d02cc
